--- conflicted
+++ resolved
@@ -63,7 +63,7 @@
     /*uint8_t[11]*/.boot_sector = {
         0xEB,0x3C, // x86 Jump
         0x90,      // NOP
-        'M','S','D','0','S','5','.','0' // OEM Name in text (8 chars max)
+        'M','S','D','0','S','2','.','1' // OEM Name in text (8 chars max)
     },
     /*uint16_t*/.bytes_per_sector           = 0x0200,       // 512 bytes per sector
     /*uint8_t */.sectors_per_cluster        = 0x10,         // 8k cluser
@@ -71,7 +71,7 @@
     /*uint8_t */.num_fats                   = 0x02,         // 2 FATs
     /*uint16_t*/.max_root_dir_entries       = 0x0010,       // 16 FAT12 dir entries (max)
     /*uint16_t*/.total_logical_sectors      = 0x1f50,       // sector size * # of sectors = drive size
-    /*uint8_t */.media_descriptor           = 0xf8,         // fixed disc
+    /*uint8_t */.media_descriptor           = 0xf0,         // fixed disc = F8, removable = F0
     /*uint16_t*/.logical_sectors_per_fat    = 0x0002,       // FAT is 1k
     /*uint16_t*/.physical_sectors_per_track = 0x0001,       // flat
     /*uint16_t*/.heads                      = 0x0001,       // flat
@@ -127,7 +127,7 @@
 
 static const file_allocation_table_t fat1 = {
     .f = {
-        0xF8, 0xFF, 
+        0xF0, 0xFF, 
         0xFF, 0xFF,
         0xFF, 0xFF,
         0xFF, 0xFF,
@@ -202,7 +202,7 @@
 
 root_dir_t dir = {
     .dir = {
-    /*uint8_t[11] */ .filename = "DAPLINK DND",
+    /*uint8_t[11] */ .filename = "DAPLINK    ",
     /*uint8_t */ .attributes = 0x28,
     /*uint8_t */ .reserved = 0x00,
     /*uint8_t */ .creation_time_ms = 0x00,
@@ -243,8 +243,13 @@
     /*uint16_t*/ .first_cluster_low_16 = 0x0003,
     /*uint32_t*/ .filesize = sizeof(WebSide)
     },
-    .f3  = {0},
-    .f4  = {0},
+    // .fseventsd (LFN + normal entry)
+    .f3  = {0x41, 0x2E, 0x00, 0x66, 0x00, 0x73, 0x00, 0x65, 0x00, 0x76, 0x00, 0x0F, 0x00, 0xDA, 0x65, 0x00,
+            0x6E, 0x00, 0x74, 0x00, 0x73, 0x00, 0x64, 0x00, 0x00, 0x00, 0x00, 0x00, 0xFF, 0xFF, 0xFF, 0xFF,
+    },
+    .f4  = {0x46, 0x53, 0x45, 0x56, 0x45, 0x4E, 0x7E, 0x31, 0x20, 0x20, 0x20, 0x12, 0x00, 0x47, 0x7D, 0x75,
+            0x8E, 0x41, 0x8E, 0x41, 0x00, 0x00, 0x7D, 0x75, 0x8E, 0x41, 0x02, 0x00, 0x00, 0x00, 0x00, 0x00,
+    },
     .f5  = {0},
     .f6  = {0},
     .f7  = {0},
@@ -308,8 +313,8 @@
     
     virtual_fs_init();
     
-    USBD_MSC_MemorySize = 8192*512;
-    USBD_MSC_BlockSize  = 512;
+    USBD_MSC_MemorySize = mbr.bytes_per_sector * mbr.total_logical_sectors;
+    USBD_MSC_BlockSize  = mbr.bytes_per_sector;
     USBD_MSC_BlockGroup = 1;
     USBD_MSC_BlockCount = USBD_MSC_MemorySize / USBD_MSC_BlockSize;
     USBD_MSC_BlockBuf   = BlockBuf;
@@ -330,20 +335,20 @@
     }
     
     // find the location of the data that is being requested by the host
-    // fs[i].length = 0 is a dummy end sector
+    // fs[i].length 0 is a dummy end sector
     // fs_read_info.sect is a pointer to the sector we need data from
     while((fs[i].length != 0) && (fs_read_info.sect == 0)) {
         // accumulate the length of the sectors
         fs_expand_sector_offset += fs[i].length;
-        // true if the data is in this sector
+        // the data is in this sector
         if (req_block_offset < fs_expand_sector_offset) {
             fs_read_info.sect = fs[i].sect;
-            // can have more than one block in a sector - normalize the block number to the sector in a cluster
+            // can have more than one block in a sector - normalize the block number
             sector_offset = fs[i].length - (fs_expand_sector_offset - (block * USBD_MSC_BlockSize));
         }
         i++;
     }
-    // now send the data and if the request is larget than our actual filesystem pad with 0
+    // now send the data
     if (fs_read_info.sect != 0) {
         memcpy(buf, &fs_read_info.sect[sector_offset], num_of_blocks * USBD_MSC_BlockSize);
     }
@@ -352,17 +357,6 @@
     }
 }
 
-<<<<<<< HEAD
-extern uint8_t send_uID;
-void usbd_msc_write_sect (U32 block, U8 *buf, U32 num_of_blocks) {
-    if (!USBD_MSC_MediaReady) {
-        return;
-    }
-    //memcpy(&Memory[block * USBD_MSC_BlockSize], buf, num_of_blocks * USBD_MSC_BlockSize);
-    // log the fs
-    if(!send_uID) {
-        USBD_CDC_ACM_DataSend(buf, 512);
-=======
 #define DEBUG_MSC_FILE_TRANSFER
 #include "stdio.h"
 
@@ -401,19 +395,53 @@
         return;
     }
     
-//    #if defined(DEBUG_MSC_FILE_TRANSFER)
-//    char block_msg[32] = {0};
-//    sprintf(block_msg, "block: 0x%08X\r\n", block);
-//    USBD_CDC_ACM_DataSend((uint8_t *)&block_msg, strlen(block_msg));
-//    os_dly_wait(5);
-//    #endif
-    
-    // reset parsing when the mbr is received
+    #if defined(DEBUG_MSC_FILE_TRANSFER)
+    char block_msg[32] = {0};
+    sprintf(block_msg, "block: 0x%08X\r\n", block);
+    USBD_CDC_ACM_DataSend((uint8_t *)&block_msg, strlen(block_msg));
+    os_dly_wait(1);
+    #endif
+    
+//    if (block > 0 && block < 3) {
+//        uint32_t offset = (block % 2) ? 512 : 0;
+//        uint8_t *fat_loc = fs[1].sect + offset;
+//        memcpy(fat_loc, buf, USBD_MSC_BlockSize);
+//    }
+//    else if (block > 2 && block < 5) {
+//        uint32_t offset = (block % 2) ? 512 : 0;
+//        uint8_t *fat_loc = fs[2].sect + offset;
+//        memcpy(fat_loc, buf, USBD_MSC_BlockSize);
+//    }
+    
+    // reset parsing when the mbr is received - making an assumption that 
+    //  once the root dir is sent the file data precedes any updates to the 
+    //  mbr or fat
     if (block == 0) {
         start_block = -1;
         amt_written = 0;
         amt_to_write = 0;
     }
+    
+    char msg3[32] = {0};
+    if (block < 3) {
+        if (0 != memcmp(&fs[block], buf, USBD_MSC_BlockSize)) {
+            sprintf(msg3, "Block cmp failed: %d\r\n", block);
+            USBD_CDC_ACM_DataSend((uint8_t *)msg3, strlen(msg3));
+        }
+    }
+    
+    // should be the root dir - testing linux write data file before root dir
+    #if defined(DEBUG_MSC_FILE_TRANSFER)
+    char msg4[32] = {0};
+    if (block == 5) {
+        for( ; i < USBD_MSC_BlockSize/sizeof(tmp_file); i++) {
+            memcpy(&tmp_file, &buf[i*sizeof(tmp_file)], sizeof(tmp_file));
+            sprintf(msg4, "%s - %d - %d\r\n", tmp_file.filename, tmp_file.filesize, tmp_file.first_cluster_low_16);
+            USBD_CDC_ACM_DataSend((uint8_t *)&msg4, strlen(msg4));
+            os_dly_wait(1);
+        }
+    }
+    #endif
     
     // start looking for the new file and if we know how to parse it
     for( ; i < USBD_MSC_BlockSize/sizeof(tmp_file); i++) {
@@ -423,14 +451,14 @@
             start_block = tmp_file.first_cluster_low_16;
             amt_to_write = tmp_file.filesize;
 
-            #if defined(DEBUG_MSC_FILE_TRANSFER)
-            char msg[32] = {0};
-            sprintf(msg, "start sector 0x%08X 0x%08X\r\n",
-                tmp_file.first_cluster_high_16,
-                tmp_file.first_cluster_low_16);
-            USBD_CDC_ACM_DataSend((uint8_t *)&msg, strlen(msg));
-            os_dly_wait(5);
-            #endif
+//            #if defined(DEBUG_MSC_FILE_TRANSFER)
+//            char msg[32] = {0};
+//            sprintf(msg, "start sector 0x%08X 0x%08X\r\n",
+//                tmp_file.first_cluster_high_16,
+//                tmp_file.first_cluster_low_16);
+//            USBD_CDC_ACM_DataSend((uint8_t *)&msg, strlen(msg));
+//            os_dly_wait(1);
+//            #endif
         }
     }
     
@@ -443,11 +471,10 @@
         amt_written += USBD_MSC_BlockSize;
         
         // compare parsed file across the CDC link
-        #if defined(DEBUG_MSC_FILE_TRANSFER)
-        USBD_CDC_ACM_DataSend(buf, USBD_MSC_BlockSize);
-        os_dly_wait(25);
-        #endif
->>>>>>> b6a2bfc2
+//        #if defined(DEBUG_MSC_FILE_TRANSFER)
+//        USBD_CDC_ACM_DataSend(buf, USBD_MSC_BlockSize);
+//        os_dly_wait(10);
+//        #endif
     }
 }
 
